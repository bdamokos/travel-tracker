'use client';

import { useEffect, useMemo, useState } from 'react';
import { CostTrackingData, Expense } from '../../../types';
import { TravelLinkInfo } from '../../../lib/expenseTravelLookup';
import ExpenseForm from '../ExpenseForm';
import InPlaceEditor from '../InPlaceEditor';
import ExpenseDisplay from '../ExpenseDisplay';
import ExpenseInlineEditor from '../ExpenseInlineEditor';
import TravelLinkDisplay from '../TravelLinkDisplay';
import TravelItemSelector from '../TravelItemSelector';
import { ExpenseTravelLookup } from '../../../lib/expenseTravelLookup';
import {
  useExpenseLinks,
  useLinkExpense,
  useMoveExpenseLink
} from '../../../hooks/useExpenseLinks';
import CashTransactionManager from './CashTransactionManager';
import {
  getAllocationSegments,
  getAllocationsForSource,
  isCashAllocation,
  isCashSource,
  restoreAllocationSegmentsOnSources
} from '../../../lib/cashTransactions';

interface ExpenseManagerProps {
  costData: CostTrackingData;
  setCostData: React.Dispatch<React.SetStateAction<CostTrackingData>>;
  currentExpense: Partial<Expense>;
  setCurrentExpense: React.Dispatch<React.SetStateAction<Partial<Expense>>>;
  editingExpenseIndex: number | null;
  setEditingExpenseIndex: React.Dispatch<React.SetStateAction<number | null>>;
  getCategories: () => string[];
  getExistingCountries: () => string[];
  travelLookup: ExpenseTravelLookup | null;
  onExpenseAdded: (expense: Expense, travelLinkInfo?: TravelLinkInfo) => Promise<void>;
  setHasUnsavedChanges: React.Dispatch<React.SetStateAction<boolean>>;
  tripId: string;
}

export default function ExpenseManager({
  costData,
  setCostData,
  currentExpense,
  setCurrentExpense,
  editingExpenseIndex,
  setEditingExpenseIndex,
  getCategories,
  getExistingCountries,
  travelLookup,
  onExpenseAdded,
  setHasUnsavedChanges,
  tripId,
}: ExpenseManagerProps) {

  const categories = getCategories();
  const countryOptions = getExistingCountries();

  const [isBulkLinkMode, setIsBulkLinkMode] = useState(false);
  const [selectedExpenseIds, setSelectedExpenseIds] = useState<string[]>([]);
  const [bulkTravelLink, setBulkTravelLink] = useState<TravelLinkInfo | undefined>(undefined);
  const [isApplyingBulk, setIsApplyingBulk] = useState(false);
  const [bulkFeedback, setBulkFeedback] = useState<{ type: 'success' | 'error'; message: string } | null>(null);
  const [showUnlinkedOnly, setShowUnlinkedOnly] = useState(false);

  const { expenseLinks, isLoading: expenseLinksLoading, mutate: mutateExpenseLinks } = useExpenseLinks(tripId);
  const { trigger: linkExpense, isMutating: isLinkingExpense } = useLinkExpense();
  const { trigger: moveExpenseLink, isMutating: isMovingExpenseLink } = useMoveExpenseLink();

  // Keep selections in sync if expenses change (e.g., deletion)
  useEffect(() => {
    if (!isBulkLinkMode) return;
    setSelectedExpenseIds(prev => prev.filter(id => costData.expenses.some(expense => expense.id === id)));
  }, [costData.expenses, isBulkLinkMode]);

<<<<<<< HEAD
  const allExpenseIds = useMemo(() => costData.expenses.map(expense => expense.id), [costData.expenses]);

  const expensesById = useMemo(
    () => new Map(costData.expenses.map(expense => [expense.id, expense])),
    [costData.expenses]
  );

  const selectedTransactionDates = useMemo(() => {
    if (!isBulkLinkMode || selectedExpenseIds.length === 0) {
      return [] as Array<Date | string>;
    }

    const dates: Array<Date | string> = [];

    selectedExpenseIds.forEach(expenseId => {
      const expense = expensesById.get(expenseId);
      if (!expense?.date) {
        return;
      }

      dates.push(expense.date);
    });

    return dates;
  }, [expensesById, isBulkLinkMode, selectedExpenseIds]);

=======
>>>>>>> 6a0ee636
  const bulkOperationInFlight = isApplyingBulk || isLinkingExpense || isMovingExpenseLink;

  const filteredExpenses = useMemo(() => {
    const sortedExpenses = [...costData.expenses].sort(
      (a, b) => new Date(b.date).getTime() - new Date(a.date).getTime()
    );

    if (!showUnlinkedOnly) {
      return sortedExpenses;
    }

    return sortedExpenses.filter(expense => {
      if (travelLookup) {
        return !travelLookup.getTravelLinkForExpense(expense.id);
      }

      return !expense.travelReference;
    });
  }, [costData.expenses, showUnlinkedOnly, travelLookup]);

  const totalExpensesCount = costData.expenses.length;

  useEffect(() => {
    if (!isBulkLinkMode) {
      return;
    }

    setSelectedExpenseIds(prev =>
      prev.filter(id => filteredExpenses.some(expense => expense.id === id))
    );
  }, [filteredExpenses, isBulkLinkMode]);

  const toggleBulkLinkMode = () => {
    setIsBulkLinkMode(prev => {
      if (prev) {
        setSelectedExpenseIds([]);
        setBulkTravelLink(undefined);
        setBulkFeedback(null);
      }
      return !prev;
    });
  };

  const visibleExpenseIds = useMemo(
    () => filteredExpenses.map(expense => expense.id),
    [filteredExpenses]
  );

  const areAllVisibleSelected = useMemo(
    () =>
      visibleExpenseIds.length > 0 &&
      visibleExpenseIds.every(id => selectedExpenseIds.includes(id)),
    [visibleExpenseIds, selectedExpenseIds]
  );

  const toggleSelectAll = () => {
    setSelectedExpenseIds(prev => {
      const allVisibleSelected =
        visibleExpenseIds.length > 0 && visibleExpenseIds.every(id => prev.includes(id));

      if (allVisibleSelected) {
        return prev.filter(id => !visibleExpenseIds.includes(id));
      }

      return [...visibleExpenseIds];
    });
  };

  const handleExpenseSelection = (expenseId: string) => {
    setSelectedExpenseIds(prev =>
      prev.includes(expenseId)
        ? prev.filter(id => id !== expenseId)
        : [...prev, expenseId]
    );
  };

  const handleBulkApply = async () => {
    if (!bulkTravelLink || selectedExpenseIds.length === 0 || !tripId) {
      setBulkFeedback({ type: 'error', message: 'Select at least one expense and a travel item before saving.' });
      return;
    }

    if (expenseLinksLoading) {
      setBulkFeedback({ type: 'error', message: 'Please wait for expense link data to finish loading.' });
      return;
    }

    setIsApplyingBulk(true);
    setBulkFeedback(null);

    const selectionSnapshot = [...selectedExpenseIds];

    try {
      const description = bulkTravelLink.name || undefined;

      for (const expenseId of selectionSnapshot) {
        const existingLink = expenseLinks.find(link => link.expenseId === expenseId);

        if (existingLink) {
          if (existingLink.travelItemId === bulkTravelLink.id) {
            continue; // Already linked to the desired item
          }

          await moveExpenseLink({
            tripId,
            expenseId,
            fromTravelItemId: existingLink.travelItemId,
            toTravelItemId: bulkTravelLink.id,
            toTravelItemType: bulkTravelLink.type,
            description,
          });
        } else {
          await linkExpense({
            tripId,
            expenseId,
            travelItemId: bulkTravelLink.id,
            travelItemType: bulkTravelLink.type,
            description,
          });
        }
      }

      setCostData(prev => ({
        ...prev,
        expenses: prev.expenses.map(expense => {
          if (!selectionSnapshot.includes(expense.id)) {
            return expense;
          }

          return {
            ...expense,
            travelReference: {
              type: bulkTravelLink.type,
              description,
              locationId: bulkTravelLink.type === 'location' ? bulkTravelLink.id : undefined,
              accommodationId: bulkTravelLink.type === 'accommodation' ? bulkTravelLink.id : undefined,
              routeId: bulkTravelLink.type === 'route' ? bulkTravelLink.id : undefined,
            },
          };
        }),
      }));

      setHasUnsavedChanges(true);
      setSelectedExpenseIds([]);
      await mutateExpenseLinks();

      setBulkFeedback({
        type: 'success',
        message: `Linked ${selectionSnapshot.length} expense${selectionSnapshot.length > 1 ? 's' : ''} to the selected travel item.`,
      });
    } catch (error) {
      console.error('Error linking expenses in bulk:', error);
      setBulkFeedback({
        type: 'error',
        message: error instanceof Error ? error.message : 'Failed to update expense links.',
      });
    } finally {
      setIsApplyingBulk(false);
    }
  };

  const deleteExpense = (expenseId: string) => {
    const expense = costData.expenses.find(item => item.id === expenseId);
    if (!expense) {
      return;
    }

    if (isCashAllocation(expense)) {
      const segments = getAllocationSegments(expense.cashTransaction);
      const missingSource = segments.find(
        segment => !costData.expenses.some(item => item.id === segment.sourceExpenseId)
      );

      if (missingSource) {
        alert('Unable to locate one of the cash exchanges linked to this spending. Please refresh the page.');
        return;
      }

      const expensesWithRestoredSources = restoreAllocationSegmentsOnSources(
        costData.expenses,
        segments,
        expense.id
      );

      const updatedExpenses = expensesWithRestoredSources.filter(item => item.id !== expenseId);

      setCostData(prev => ({ ...prev, expenses: updatedExpenses }));
      setHasUnsavedChanges(true);
      setSelectedExpenseIds(prev => prev.filter(id => id !== expenseId));
      return;
    }

    if (isCashSource(expense)) {
      const linkedAllocations = getAllocationsForSource(costData.expenses, expense.id);
      if (linkedAllocations.length > 0) {
        const confirmation = confirm(
          `This cash transaction has ${linkedAllocations.length} linked cash spending entr${
            linkedAllocations.length === 1 ? 'y' : 'ies'
          }. Deleting it will also remove those expenses.\n\nDo you want to continue?`
        );
        if (!confirmation) {
          return;
        }
      }

      const removalIds = new Set<string>([expense.id, ...linkedAllocations.map(allocation => allocation.id)]);
      const updatedExpenses = costData.expenses.filter(item => !removalIds.has(item.id));

      setCostData(prev => ({ ...prev, expenses: updatedExpenses }));
      setHasUnsavedChanges(true);
      setSelectedExpenseIds(prev => prev.filter(id => !removalIds.has(id)));
      return;
    }

    const updatedExpenses = costData.expenses.filter(item => item.id !== expenseId);
    setCostData(prev => ({ ...prev, expenses: updatedExpenses }));
    setHasUnsavedChanges(true);
    setSelectedExpenseIds(prev => prev.filter(id => id !== expenseId));
  };

  const convertPlannedToActual = (expenseId: string) => {
    const updatedExpenses = costData.expenses.map(expense => {
      if (expense.cashTransaction) {
        return expense;
      }
      if (expense.id === expenseId && expense.expenseType === 'planned') {
        return {
          ...expense,
          expenseType: 'actual' as const,
          originalPlannedId: expense.id // Keep reference to original planned expense
        };
      }
      return expense;
    });
    setCostData(prev => ({ ...prev, expenses: updatedExpenses }));
    setHasUnsavedChanges(true);
  };

  return (
    <div>
      <div className="flex justify-between items-center mb-4">
        <h3 className="text-xl font-semibold">Expense Tracking</h3>
        <div className="flex items-center gap-2">
          {isBulkLinkMode && (
            <span className="text-sm text-gray-600 dark:text-gray-400">
              {selectedExpenseIds.length} selected
            </span>
          )}
          <button
            type="button"
            onClick={toggleBulkLinkMode}
            className="px-3 py-1 text-sm rounded border border-blue-500 text-blue-600 dark:text-blue-300 hover:bg-blue-50 dark:hover:bg-blue-500/10"
          >
            {isBulkLinkMode ? 'Exit Bulk Link' : 'Bulk Link Travel Item'}
          </button>
        </div>
      </div>

      <div className="mb-6">
        <CashTransactionManager
          costData={costData}
          currency={costData.currency}
          categories={categories}
          countryOptions={countryOptions}
          tripId={tripId}
          onExpenseAdded={onExpenseAdded}
        />
      </div>

      <ExpenseForm
        currentExpense={currentExpense}
        setCurrentExpense={setCurrentExpense}
        onExpenseAdded={onExpenseAdded}
        editingExpenseIndex={editingExpenseIndex}
        setEditingExpenseIndex={setEditingExpenseIndex}
        currency={costData.currency}
        categories={categories}
        countryOptions={countryOptions}
        travelLookup={travelLookup}
        tripId={tripId}
      />

      {isBulkLinkMode && (
        <div className="mb-4 rounded-md border border-blue-200 dark:border-blue-700 bg-blue-50 dark:bg-blue-900/20 p-4 space-y-3">
          <div className="flex flex-wrap items-center gap-3">
            <button
              type="button"
              onClick={toggleSelectAll}
              className="px-3 py-1 text-sm bg-blue-500 text-white rounded hover:bg-blue-600"
            >
              {areAllVisibleSelected ? 'Clear Selection' : 'Select All'}
            </button>
            <span className="text-sm text-gray-700 dark:text-gray-300">
              Choose a travel item to apply to all selected expenses.
            </span>
          </div>

          <TravelItemSelector
            expenseId="bulk-selector"
            tripId={tripId}
            onReferenceChange={(link) => setBulkTravelLink(link)}
            initialValue={bulkTravelLink}
            className="bg-white dark:bg-gray-800 p-3 rounded border border-blue-100 dark:border-blue-700"
            transactionDates={selectedTransactionDates}
          />

          <div className="flex flex-wrap items-center gap-3">
            <button
              type="button"
              onClick={handleBulkApply}
              disabled={bulkOperationInFlight || expenseLinksLoading || !bulkTravelLink || selectedExpenseIds.length === 0}
              className="px-4 py-2 bg-green-500 text-white text-sm rounded disabled:opacity-60"
            >
              {bulkOperationInFlight ? 'Saving...' : 'Save Links'}
            </button>
            <span className="text-sm text-gray-600 dark:text-gray-400">
              {bulkTravelLink ? 'Selected travel item ready to link.' : 'Select a travel item to enable saving.'}
            </span>
          </div>

          {bulkFeedback && (
            <div
              className={`text-sm ${
                bulkFeedback.type === 'success'
                  ? 'text-green-700 dark:text-green-300'
                  : 'text-red-600 dark:text-red-400'
              }`}
            >
              {bulkFeedback.message}
            </div>
          )}
        </div>
      )}

      {costData.expenses.length > 0 && (
        <div>
          <div className="flex flex-col sm:flex-row sm:items-center sm:justify-between gap-2 sm:gap-4">
            <h4 className="font-medium">
              Expenses ({filteredExpenses.length}
              {showUnlinkedOnly ? ` of ${totalExpensesCount}` : ''})
            </h4>
            <label className="flex items-center gap-2 text-sm text-gray-700 dark:text-gray-300">
              <input
                type="checkbox"
                checked={showUnlinkedOnly}
                onChange={(event) => setShowUnlinkedOnly(event.target.checked)}
                className="h-4 w-4 text-blue-600 border-gray-300 rounded"
              />
              Show only unlinked expenses
            </label>
          </div>
          <div className="space-y-4 max-h-96 overflow-y-auto">
            {filteredExpenses.map((expense) => (
              <div key={expense.id} className={isBulkLinkMode ? 'flex gap-3 items-start' : ''}>
                {isBulkLinkMode && (
                  <div className="pt-2">
                    <input
                      type="checkbox"
                      checked={selectedExpenseIds.includes(expense.id)}
                      onChange={() => handleExpenseSelection(expense.id)}
                      className="h-4 w-4 text-blue-600 border-gray-300 rounded"
                    />
                  </div>
                )}
                <div className="flex-1">
                  <InPlaceEditor<Expense>
                    data={expense}
                    onSave={async (updatedExpense) => {
                      const updatedExpenses = [...costData.expenses];
                      const expenseIndex = updatedExpenses.findIndex(e => e.id === expense.id);
                      if (expenseIndex !== -1) {
                        updatedExpenses[expenseIndex] = updatedExpense;
                        setCostData(prev => ({ ...prev, expenses: updatedExpenses }));
                        setHasUnsavedChanges(true);
                      }
                    }}
                    editor={(expense, onSave, onCancel) => (
                      <ExpenseInlineEditor
                        expense={expense}
                        onSave={onSave}
                        onCancel={onCancel}
                        currency={costData.currency}
                        categories={getCategories()}
                        countryOptions={getExistingCountries()}
                        travelLookup={travelLookup}
                        tripId={tripId}
                      />
                    )}
                  >
                    {(expense, _isEditing, onEdit) => (
                      <div>
                        <ExpenseDisplay
                          expense={expense}
                          onEdit={onEdit}
                          onDelete={() => deleteExpense(expense.id)}
                          onMarkActual={() => convertPlannedToActual(expense.id)}
                          showMarkActual={expense.expenseType === 'planned'}
                        />
                        
                        {travelLookup && (() => {
                          const travelLink = travelLookup.getTravelLinkForExpense(expense.id);
                          if (travelLink) {
                            return (
                              <div className="mt-2">
                                <TravelLinkDisplay travelLinkInfo={travelLink} />
                              </div>
                            );
                          }
                          return null;
                        })()}
                      </div>
                    )}
                  </InPlaceEditor>
                </div>
              </div>
            ))}
            {filteredExpenses.length === 0 && (
              <p className="text-sm text-gray-600 dark:text-gray-400">
                No expenses match the current filter.
              </p>
            )}
          </div>
        </div>
      )}
    </div>
  );
}<|MERGE_RESOLUTION|>--- conflicted
+++ resolved
@@ -74,9 +74,6 @@
     setSelectedExpenseIds(prev => prev.filter(id => costData.expenses.some(expense => expense.id === id)));
   }, [costData.expenses, isBulkLinkMode]);
 
-<<<<<<< HEAD
-  const allExpenseIds = useMemo(() => costData.expenses.map(expense => expense.id), [costData.expenses]);
-
   const expensesById = useMemo(
     () => new Map(costData.expenses.map(expense => [expense.id, expense])),
     [costData.expenses]
@@ -91,18 +88,13 @@
 
     selectedExpenseIds.forEach(expenseId => {
       const expense = expensesById.get(expenseId);
-      if (!expense?.date) {
-        return;
-      }
-
-      dates.push(expense.date);
+      if (expense?.date) {
+        dates.push(expense.date);
+      }
     });
 
     return dates;
   }, [expensesById, isBulkLinkMode, selectedExpenseIds]);
-
-=======
->>>>>>> 6a0ee636
   const bulkOperationInFlight = isApplyingBulk || isLinkingExpense || isMovingExpenseLink;
 
   const filteredExpenses = useMemo(() => {
